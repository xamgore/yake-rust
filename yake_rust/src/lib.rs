#![allow(clippy::len_zero)]
#![allow(clippy::type_complexity)]

use std::cmp::min;
use std::collections::{HashMap, HashSet};
use std::iter::FromIterator;
use std::ops::Deref;

use crate::levenshtein::levenshtein_ratio;
use crate::preprocessor::PreprocessorCfg;
use stats::{mean, median, stddev};

mod levenshtein;
mod preprocessor;

/// Lowercased string
type LString = String;

type Sentences = Vec<Sentence>;
/// Key is `stems.join(" ")`
type Candidates<'s> = HashMap<LString, PreCandidate<'s>>;
type Features = HashMap<LString, YakeCandidate>;
type Words<'s> = HashMap<LString, Vec<Occurrence<'s>>>;
type Contexts = HashMap<LString, (Vec<LString>, Vec<LString>)>;
type DedupeSubgram = HashMap<LString, bool>;

struct WeightedCandidates {
    final_weights: HashMap<LString, f64>,
    surface_to_lexical: HashMap<LString, String>,
    contexts: Contexts,
    raw_lookup: HashMap<LString, String>,
}

#[derive(PartialEq, Eq, Hash, Debug)]
struct Occurrence<'sentence> {
    pub shift_offset: usize,
    pub shift: usize,
    /// sentence index
    pub idx: usize,
    pub word: &'sentence String,
}

#[derive(Debug, Default)]
struct YakeCandidate {
    isstop: bool,
    tf: f64,
    tf_a: f64,
    tf_u: f64,
    casing: f64,
    position: f64,
    frequency: f64,
    wl: f64,
    wr: f64,
    pl: f64,
    pr: f64,
    different: f64,
    relatedness: f64,
    weight: f64,
}

#[derive(PartialEq, Clone, Debug)]
pub struct ResultItem {
    pub raw: String,
    pub keyword: LString,
    pub score: f64,
}

#[derive(Debug, Clone)]
struct Sentence {
    pub words: Vec<String>,
    pub stems: Vec<LString>,
    pub length: usize,
}

impl Sentence {
    pub fn new(words: Vec<String>, stems: Vec<String>) -> Sentence {
        let length = words.len();
        Sentence { words, length, stems }
    }
}

#[derive(Debug, Default, Clone, PartialEq, Eq)]
struct PreCandidate<'sentence> {
    pub surface_forms: Vec<&'sentence [String]>,
    pub lexical_form: &'sentence [LString],
    pub offsets: Vec<usize>,
    pub sentence_ids: Vec<usize>,
}

#[derive(Debug, Clone)]
pub struct Config {
    pub ngram: usize,
    /// List of punctuation symbols.
    ///
    /// They are known as _exclude chars_ in the original implementation.
    pub punctuation: HashSet<char>,
    /// List of lowercased words to be filtered from the text.
    pub stop_words: HashSet<LString>,
    pub window_size: usize,
    pub remove_duplicates: bool,
    /// A threshold in range 0..1.
    pub dedupe_lim: f64,
}

impl Default for Config {
    fn default() -> Self {
        Self {
            stop_words: include_str!("stop_words.txt").lines().map(ToOwned::to_owned).collect(),
            punctuation: r##"!"#$%&'()*+,-./:,<=>?@[\]^_`{|}~"##.chars().collect(),
            window_size: 1,
            dedupe_lim: 0.9,
            ngram: 3,
            remove_duplicates: true,
        }
    }
}

#[derive(Debug, Default, Clone)]
pub struct Yake {
    config: Config,
}

impl Yake {
    pub fn new(config: Config) -> Yake {
        Self { config }
    }

    pub fn get_n_best(&mut self, text: &str, n: Option<usize>) -> Vec<ResultItem> {
        let n = n.unwrap_or(10);

        let sentences = self.prepare_text(text);
        let mut ngrams = self.ngram_selection(self.config.ngram, &sentences);
        self.filter_candidates(&mut ngrams, None, None, None, None);

        let deduped_subgrams = self.candidate_selection(&mut ngrams);
        let vocabulary = self.build_vocabulary(&sentences);
        let context = self.build_context(&sentences);
        let features = self.extract_features(&context, vocabulary, &sentences);
        let weighted_candidates = self.candidate_weighting(features, context, ngrams, deduped_subgrams);

        let mut results = weighted_candidates
            .final_weights
            .into_iter()
            .map(|(keyword, score)| {
                let raw = weighted_candidates.raw_lookup.get(&keyword).unwrap().to_string();
                ResultItem { raw, keyword, score }
            })
            .collect::<Vec<_>>();

        results.sort_by(|a, b| a.score.partial_cmp(&b.score).unwrap());

        if self.config.remove_duplicates {
            self.remove_duplicates(results, n)
        } else {
            results.truncate(n);
            results
        }
    }

    fn remove_duplicates(&self, results: Vec<ResultItem>, n: usize) -> Vec<ResultItem> {
        let mut unique: Vec<ResultItem> = Vec::new();

        for res in results {
            if unique.len() >= n {
                break;
            }

            let is_duplicate =
                unique.iter().any(|it| levenshtein_ratio(&it.keyword, &res.keyword) > self.config.dedupe_lim);

            if !is_duplicate {
                unique.push(res);
            }
        }

        unique
    }

    fn prepare_text(&self, text: &str) -> Sentences {
        let cfg = PreprocessorCfg::default();
        preprocessor::split_into_sentences(text, &cfg)
            .into_iter()
            .map(|sentence| {
                let words = preprocessor::split_into_words(&sentence, &cfg);
                let stems = words.iter().map(|w| w.to_lowercase()).collect();
                Sentence::new(words, stems)
            })
            .collect()
    }

    fn candidate_selection<'s>(&self, candidates: &mut Candidates<'s>) -> DedupeSubgram {
        let mut deduped = DedupeSubgram::new();

        candidates.retain(|_k, v| !{
            let first_surf_form = &v.surface_forms[0];

            if first_surf_form.len() > 1 {
                deduped.extend(first_surf_form.iter().map(|word| (word.to_lowercase(), true)));
            }

            let (fst, lst) = (&first_surf_form[0], first_surf_form.last().unwrap());

            // remove candidate if
            fst.len() < 3 || lst.len() < 3
        });

        deduped
    }

    fn build_vocabulary<'s>(&self, sentences: &'s [Sentence]) -> Words<'s> {
        let mut words = Words::new();

        for (idx, sentence) in sentences.iter().enumerate() {
            let shift = sentences[0..idx].iter().map(|s| s.length).sum::<usize>();

            for (w_idx, word) in sentence.words.iter().enumerate() {
                if !word.is_empty()
                    && word.chars().all(char::is_alphanumeric)
                    && HashSet::from_iter(word.chars()).intersection(&self.config.punctuation).next().is_none()
                {
                    let index = word.to_lowercase();
                    let occurrence = Occurrence { shift_offset: shift + w_idx, idx, word, shift };
                    words.entry(index).or_default().push(occurrence)
                }
            }
        }

        words
    }

    fn build_context(&self, sentences: &Sentences) -> Contexts {
        let mut contexts = Contexts::new();

        for sentence in sentences {
            let mut buffer: Vec<LString> = Vec::new();
            let snt_words: Vec<LString> = sentence.words.iter().map(|w| w.to_lowercase()).collect();

            for snt_word in snt_words {
                if HashSet::from_iter(snt_word.chars()).is_subset(&self.config.punctuation) {
                    buffer.clear();
                    continue;
                }

                let min_range = buffer.len().saturating_sub(self.config.window_size);
                let max_range = buffer.len();

                for buf_word in &buffer[min_range..max_range] {
                    let entry_1 = contexts.entry(snt_word.clone()).or_default();
                    entry_1.0.push(buf_word.clone());

                    let entry_2 = contexts.entry(buf_word.clone()).or_default();
                    entry_2.1.push(snt_word.clone());
                }
                buffer.push(snt_word);
            }
        }

        contexts
    }

    fn extract_features<'s>(&self, contexts: &Contexts, words: Words<'s>, sentences: &'s Sentences) -> Features {
        let tf = words.values().map(Vec::len);
        let tf_nsw = words
            .iter()
            .filter_map(|(k, v)| if !self.config.stop_words.contains(&k.to_owned()) { Some(v.len()) } else { None })
            .map(|x| x as f64)
            .collect::<Vec<_>>();

        let std_tf = stddev(tf_nsw.iter().copied());
        let mean_tf = mean(tf_nsw.iter().copied());
        let max_tf = tf.max().unwrap() as f64;

        let mut features = Features::new();

        for (key, word) in words.into_iter() {
            let mut cand = YakeCandidate {
                isstop: self.config.stop_words.contains(&key) || key.len() < 3,
                tf: word.len() as f64,
                tf_a: 0.,
                tf_u: 0.,
                ..Default::default()
            };

            for occurrence in word.iter() {
                if occurrence.word.chars().all(char::is_uppercase) && occurrence.word.len() > 1 {
                    cand.tf_a += 1.0;
                }
                if occurrence.word.chars().nth(0).unwrap_or(' ').is_uppercase()
                    && occurrence.shift != occurrence.shift_offset
                {
                    cand.tf_u += 1.0;
                }
            }

            cand.casing = cand.tf_a.max(cand.tf_u);
            cand.casing /= 1.0 + cand.tf.ln();

            let sentence_ids = word.iter().map(|o| o.idx).collect::<HashSet<usize>>();
            cand.position = (3.0 + median(sentence_ids.iter().copied()).unwrap()).ln();
            cand.position = cand.position.ln();

            cand.frequency = cand.tf;
            cand.frequency /= mean_tf + std_tf;

            cand.wl = 0.0;
            cand.pl = 0.0;
            cand.wr = 0.0;
            cand.pr = 0.0;

            if let Some(ctx) = contexts.get(&key) {
                let ctx_1_hash: HashSet<&str> = HashSet::from_iter(ctx.0.iter().map(Deref::deref));
                if ctx.0.len() > 0 {
                    cand.wl = ctx_1_hash.len() as f64;
                    cand.wl /= ctx.0.len() as f64;
                }
                cand.pl = ctx_1_hash.len() as f64 / max_tf;

                let ctx_2_hash: HashSet<&str> = HashSet::from_iter(ctx.1.iter().map(Deref::deref));
                if ctx.1.len() > 0 {
                    cand.wr = ctx_2_hash.len() as f64;
                    cand.wr /= ctx.1.len() as f64;
                }
                cand.pr = ctx_2_hash.len() as f64 / max_tf;
            }

            cand.relatedness = 1.0;
            cand.relatedness += (cand.wr + cand.wl) * (cand.tf / max_tf);

            cand.different = sentence_ids.len() as f64;
            cand.different /= sentences.len() as f64;
            cand.weight = (cand.relatedness * cand.position)
                / (cand.casing + (cand.frequency / cand.relatedness) + (cand.different / cand.relatedness));

            features.insert(key, cand);
        }

        features
    }

    fn candidate_weighting(
        &self,
        features: Features,
        contexts: Contexts,
        candidates: Candidates,
        dedupe_subgram: DedupeSubgram,
    ) -> WeightedCandidates {
        let mut final_weights = HashMap::new();
        let mut surface_to_lexical = HashMap::new();
        let mut raw_lookup = HashMap::new();

        for (_k, v) in candidates {
            let lowercase_forms = v.surface_forms.iter().map(|w| w.join(" ").to_lowercase() as LString);
            for (idx, candidate) in lowercase_forms.enumerate() {
                let tokens = v.surface_forms[idx].iter().clone().map(|w| w.to_lowercase());
                let mut prod_ = 1.0;
                let mut sum_ = 0.0;

                // Dedup Subgram; Penalize subgrams
                if dedupe_subgram.contains_key(&candidate) {
                    prod_ += 5.0;
                }

                for (j, token) in tokens.clone().enumerate() {
                    let Some(feat_cand) = features.get(&token) else { continue };
                    if feat_cand.isstop {
                        let term_stop = token;
                        let mut prob_t1 = 0.0;
                        let mut prob_t2 = 0.0;
                        if 1 < j {
                            let term_left = tokens.clone().nth(j - 1).unwrap();
                            prob_t1 = contexts.get(&term_left).unwrap().1.iter().filter(|w| **w == term_stop).count()
                                as f64
                                / features.get(&term_left).unwrap().tf;
                        }
                        if j + 1 < tokens.len() {
                            let term_right = tokens.clone().nth(j + 1).unwrap();
                            prob_t2 = contexts.get(&term_stop).unwrap().0.iter().filter(|w| **w == term_right).count()
                                as f64
                                / features.get(&term_right).unwrap().tf;
                        }

                        let prob = prob_t1 * prob_t2;
                        prod_ *= 1.0 + (1.0 - prob);
                        sum_ -= 1.0 - prob;
                    } else {
                        prod_ *= feat_cand.weight;
                        sum_ += feat_cand.weight;
                    }
                }
                if sum_ == -1.0 {
                    sum_ = 0.999999999;
                }
<<<<<<< HEAD
=======
                let weight = prod_ / (tf * (1.0 + sum_));
>>>>>>> b400f1fe

                let tf = v.surface_forms.len() as f64;
                let weight = prod_ / (tf * (1.0 + sum_));

                final_weights.insert(candidate.clone(), weight);
                surface_to_lexical.insert(candidate.clone(), v.lexical_form.join(" "));
                raw_lookup.insert(candidate.clone(), v.surface_forms[0].join(" ").clone());
            }
        }

        WeightedCandidates { final_weights, surface_to_lexical, contexts, raw_lookup }
    }

    fn filter_candidates(
        &self,
        candidates: &mut Candidates,
        minimum_length: Option<usize>,
        minimum_word_size: Option<usize>,
        maximum_word_number: Option<usize>,
        only_alphanum: Option<bool>,
    ) {
        let minimum_length = minimum_length.unwrap_or(3);
        let minimum_word_size = minimum_word_size.unwrap_or(2);
        let maximum_word_number = maximum_word_number.unwrap_or(5);
        let only_alphanum = only_alphanum.unwrap_or(false); // fixme: replace with a function

        let in_char_set = |word: &str| word.chars().all(|ch| ch.is_alphanumeric() || ch == '-');
        let is_punctuation =
            |word: &str| HashSet::from_iter(word.chars()).intersection(&self.config.punctuation).next().is_some();

        // fixme: filter right before inserting into the set
        candidates.retain(|_k, v| !{
            // get the words from the first occurring surface form
            let first_surf_form = v.surface_forms[0];
            let words = HashSet::from_iter(first_surf_form.iter().map(|w| w.to_lowercase()));

            let has_float = || words.iter().any(|w| w.parse::<f64>().is_ok());
            let has_stop_word = || words.intersection(&self.config.stop_words).next().is_some();
            let has_punctuation = || words.iter().any(|w| is_punctuation(w));
            let not_enough_symbols = || words.iter().map(|w| w.len()).sum::<usize>() < minimum_length;
            let has_too_short_word = || words.iter().map(|w| w.len()).min().unwrap_or(0) < minimum_word_size;
            let has_non_alphanumeric = || only_alphanum && words.iter().any(|w| !in_char_set(w));

            // remove candidate if
            has_float()
                || has_stop_word()
                || has_punctuation()
                || not_enough_symbols()
                || has_too_short_word()
                || v.lexical_form.len() > maximum_word_number
                || has_non_alphanumeric()
        });
    }

    fn ngram_selection<'s>(&self, n: usize, sentences: &'s Sentences) -> Candidates<'s> {
        let mut candidates = Candidates::new();
        for (idx, sentence) in sentences.iter().enumerate() {
            let skip = min(n, sentence.length);
            let shift = sentences[0..idx].iter().map(|s| s.length).sum::<usize>();

            for j in 0..sentence.length {
                for k in j + 1..min(j + 1 + skip, sentence.length + 1) {
                    let words = &sentence.words[j..k];
                    let stems = &sentence.stems[j..k];
                    let sentence_id = idx;
                    let offset = j + shift;
                    let lexical_form = stems.join(" ");

                    let candidate = candidates.entry(lexical_form).or_default();
                    candidate.surface_forms.push(words);
                    candidate.sentence_ids.push(sentence_id);
                    candidate.offsets.push(offset);
                    candidate.lexical_form = stems;
                }
            }
        }
        candidates
    }
}

trait PluralHelper {
    /// Omit the last `s` symbol in a string.
    ///
    /// How to use: `some_string.to_lowercase().to_single()`
    fn to_single(self) -> String;
}

impl PluralHelper for String {
    fn to_single(mut self) -> String {
        if self.len() > 3 && self.ends_with('s') {
            self.truncate(self.len() - 1)
        }
        self
    }
}

#[cfg(test)]
mod tests {
    use super::*;
    type Results = Vec<ResultItem>;

    #[test]
    fn keywords() {
        let text = include_str!("test_google.txt");
        let mut kwds = Yake::default().get_n_best(text, Some(10));

        // leave only 4 digits
        kwds.iter_mut().for_each(|r| r.score = (r.score * 10_000.).round() / 10_000.);

        let results: Results = vec![
            ResultItem { raw: "CEO Anthony Goldbloom".into(), keyword: "ceo anthony goldbloom".into(), score: 0.0299 },
            ResultItem { raw: "San Francisco".into(), keyword: "san francisco".into(), score: 0.0488 },
            ResultItem {
                raw: "Anthony Goldbloom declined".into(),
                keyword: "anthony goldbloom declined".into(),
                score: 0.0618,
            },
            ResultItem { raw: "Google Cloud Platform".into(), keyword: "google cloud platform".into(), score: 0.0626 },
            ResultItem { raw: "founder CEO Anthony".into(), keyword: "founder ceo anthony".into(), score: 0.0685 },
            ResultItem { raw: "hosts data science".into(), keyword: "hosts data science".into(), score: 0.084 },
            ResultItem { raw: "acquiring Kaggle".into(), keyword: "acquiring kaggle".into(), score: 0.0872 },
            ResultItem { raw: "CEO Anthony".into(), keyword: "ceo anthony".into(), score: 0.0892 },
            ResultItem { raw: "Anthony Goldbloom".into(), keyword: "anthony goldbloom".into(), score: 0.0912 },
            ResultItem {
                raw: "machine learning competitions".into(),
                keyword: "machine learning competitions".into(),
                score: 0.0992,
            },
        ];

        assert_eq!(kwds, results);
    }

    #[test]
    fn short() {
        let text = "this is a keyword";
        let mut kwds = Yake::default().get_n_best(text, Some(1));
        // leave only 4 digits
        kwds.iter_mut().for_each(|r| r.score = (r.score * 10_000.).round() / 10_000.);
        let results: Results = vec![ResultItem { raw: "keyword".into(), keyword: "keyword".into(), score: 0.1583 }];

        assert_eq!(kwds, results);
    }

    #[test]
    fn medium() {
        let text = "Do you like headphones? \
        Starting this Saturday, we will be kicking off a huge sale of headphones! \
        If you need headphones, we've got you coverered!";
        let mut kwds = Yake::new(Config { ngram: 1, ..Default::default() }).get_n_best(text, Some(3));
        // leave only 4 digits
        kwds.iter_mut().for_each(|r| r.score = (r.score * 10_000.).round() / 10_000.);
        let results: Results = vec![
            ResultItem { raw: "headphones".into(), keyword: "headphones".into(), score: 0.1141 },
            ResultItem { raw: "Saturday".into(), keyword: "saturday".into(), score: 0.2111 },
            ResultItem { raw: "Starting".into(), keyword: "starting".into(), score: 0.4096 },
        ];

        assert_eq!(kwds, results);
    }

    #[test]
    fn medium_two() {
        let text = "Do you need an Apple laptop?";
        let mut kwds = Yake::new(Config { ngram: 1, ..Default::default() }).get_n_best(text, Some(2));
        // leave only 4 digits
        kwds.iter_mut().for_each(|r| r.score = (r.score * 10_000.).round() / 10_000.);
        let results: Results = vec![
<<<<<<< HEAD
            ResultItem { raw: "Apple".into(), keyword: "apple".into(), score: 0.1448 },
            ResultItem { raw: "laptop".into(), keyword: "laptop".into(), score: 0.1583 },
=======
            ResultItem { raw: "data science".to_owned(), keyword: "data science".to_owned(), score: 0.0582 },
            ResultItem { raw: "Google Cloud Platform".to_owned(), keyword: "google cloud platform".to_owned(), score: 0.0631 },
            ResultItem { raw: "acquiring data science".to_owned(), keyword: "acquiring data science".to_owned(), score: 0.0704 },
            ResultItem { raw: "science community Kaggle".to_owned(), keyword: "science community kaggle".to_owned(), score: 0.0768 },
            ResultItem { raw: "acquiring Kaggle".to_owned(), keyword: "acquiring kaggle".to_owned(), score: 0.0904 },
            ResultItem { raw: "CEO Anthony Goldbloom".to_owned(), keyword: "ceo anthony goldbloom".to_owned(), score: 0.0924 },
            ResultItem { raw: "Google Cloud".to_owned(), keyword: "google cloud".to_owned(), score: 0.1061 },
            ResultItem { raw: "Kaggle".to_owned(), keyword: "kaggle".to_owned(), score: 0.1165 },
            ResultItem { raw: "Google".to_owned(), keyword: "google".to_owned(), score: 0.1344 },
            ResultItem { raw: "Anthony Goldbloom declined".to_owned(), keyword: "anthony goldbloom declined".to_owned(), score: 0.1447 },
>>>>>>> b400f1fe
        ];

        assert_eq!(kwds, results);
    }
}<|MERGE_RESOLUTION|>--- conflicted
+++ resolved
@@ -390,10 +390,6 @@
                 if sum_ == -1.0 {
                     sum_ = 0.999999999;
                 }
-<<<<<<< HEAD
-=======
-                let weight = prod_ / (tf * (1.0 + sum_));
->>>>>>> b400f1fe
 
                 let tf = v.surface_forms.len() as f64;
                 let weight = prod_ / (tf * (1.0 + sum_));
@@ -562,10 +558,6 @@
         // leave only 4 digits
         kwds.iter_mut().for_each(|r| r.score = (r.score * 10_000.).round() / 10_000.);
         let results: Results = vec![
-<<<<<<< HEAD
-            ResultItem { raw: "Apple".into(), keyword: "apple".into(), score: 0.1448 },
-            ResultItem { raw: "laptop".into(), keyword: "laptop".into(), score: 0.1583 },
-=======
             ResultItem { raw: "data science".to_owned(), keyword: "data science".to_owned(), score: 0.0582 },
             ResultItem { raw: "Google Cloud Platform".to_owned(), keyword: "google cloud platform".to_owned(), score: 0.0631 },
             ResultItem { raw: "acquiring data science".to_owned(), keyword: "acquiring data science".to_owned(), score: 0.0704 },
@@ -576,7 +568,6 @@
             ResultItem { raw: "Kaggle".to_owned(), keyword: "kaggle".to_owned(), score: 0.1165 },
             ResultItem { raw: "Google".to_owned(), keyword: "google".to_owned(), score: 0.1344 },
             ResultItem { raw: "Anthony Goldbloom declined".to_owned(), keyword: "anthony goldbloom declined".to_owned(), score: 0.1447 },
->>>>>>> b400f1fe
         ];
 
         assert_eq!(kwds, results);
